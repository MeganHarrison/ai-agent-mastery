--- conflicted
+++ resolved
@@ -65,8 +65,6 @@
         } 
       />
       <Route 
-<<<<<<< HEAD
-=======
         path="/projects" 
         element={
           <ProtectedRoute>
@@ -75,7 +73,6 @@
         } 
       />
       <Route 
->>>>>>> 47fb4a3b
         path="/projects/:id" 
         element={
           <ProtectedRoute>
